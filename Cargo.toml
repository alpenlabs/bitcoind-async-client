[package]
name = "bitcoind-async-client"
version = "0.5.0"
edition = "2021"
authors = [
  "Jose Storopoli <jose@alpenlabs.io>",
  "Bibek Pandey <bibek@alpenlabs.io>",
  "Ashish Thapa <ashish@alpenlabs.io>",
  "Prajwol Gyawali <prajwol@alpenlabs.io>",
  "Rajil Bajracharya <rajil@alpenlabs.io>",
  "Sapin Bajracharya <sapin@alpenlabs.io>",
  "Trey Del Bonis <trey@alpenlabs.io>",
]
description = "BitcoinD JSON-RPC Async Client"
license = "MIT OR Apache-2.0"
readme = "README.md"
repository = "https://github.com/alpenlabs/bitcoind-async-client"
categories = ["cryptography::cryptocurrencies"]
keywords = ["crypto", "bitcoin"]

[features]

[dependencies]
base64 = "0.22.1"
bitcoin = { version = "0.32.6", features = ["serde", "base64"] }
hex = { package = "hex-conservative", version = "0.2.1" } # for optimization keep in sync with bitcoin
reqwest = { version = "0.12.22", default-features = false, features = [
  "http2",
  "rustls-tls",
  "charset",
  "zstd",
  "json",
] }
secp256k1 = { version = "0.29.0", features = [ # for optimization keep in sync with bitcoin
  "global-context",
] }
<<<<<<< HEAD
serde = "1.0.228"
serde_json = { version = "1.0.143", features = ["raw_value"] }
=======
serde = "1.0.219"
serde_json = { version = "1.0.145", features = ["raw_value"] }
>>>>>>> 9f311c85
thiserror = "2.0.16"
tokio = { version = "1.47.0", features = ["macros", "rt-multi-thread"] }
tracing = { version = "0.1.41", default-features = false }

[dev-dependencies]
anyhow = "1.0.100"
corepc-node = { version = "0.8.0", features = ["29_0", "download"] }
tracing-subscriber = { version = "0.3.20", features = ["env-filter"] }

[profile.release]
opt-level = "z"   # Optimized for size, use 3 for speed
lto = true        # Enable Link Time Optimization
codegen-units = 1 # Reduced to increase optimizations
panic = "abort"   # Abort on panic
strip = "symbols" # Strip symbols from binary<|MERGE_RESOLUTION|>--- conflicted
+++ resolved
@@ -34,13 +34,8 @@
 secp256k1 = { version = "0.29.0", features = [ # for optimization keep in sync with bitcoin
   "global-context",
 ] }
-<<<<<<< HEAD
 serde = "1.0.228"
-serde_json = { version = "1.0.143", features = ["raw_value"] }
-=======
-serde = "1.0.219"
 serde_json = { version = "1.0.145", features = ["raw_value"] }
->>>>>>> 9f311c85
 thiserror = "2.0.16"
 tokio = { version = "1.47.0", features = ["macros", "rt-multi-thread"] }
 tracing = { version = "0.1.41", default-features = false }
