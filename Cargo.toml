[package]
name = "bitcoind-async-client"
version = "0.5.0"
edition = "2021"
authors = [
  "Jose Storopoli <jose@alpenlabs.io>",
  "Bibek Pandey <bibek@alpenlabs.io>",
  "Ashish Thapa <ashish@alpenlabs.io>",
  "Prajwol Gyawali <prajwol@alpenlabs.io>",
  "Rajil Bajracharya <rajil@alpenlabs.io>",
  "Sapin Bajracharya <sapin@alpenlabs.io>",
  "Trey Del Bonis <trey@alpenlabs.io>",
]
description = "BitcoinD JSON-RPC Async Client"
license = "MIT OR Apache-2.0"
readme = "README.md"
repository = "https://github.com/alpenlabs/bitcoind-async-client"
categories = ["cryptography::cryptocurrencies"]
keywords = ["crypto", "bitcoin"]

[features]

[dependencies]
base64 = "0.22.1"
bitcoin = { version = "0.32.6", features = ["serde", "base64"] }
hex = { package = "hex-conservative", version = "0.2.1" } # for optimization keep in sync with bitcoin
reqwest = { version = "0.12.22", default-features = false, features = [
  "http2",
  "rustls-tls",
  "charset",
  "zstd",
  "json",
] }
secp256k1 = { version = "0.29.0", features = [ # for optimization keep in sync with bitcoin
  "global-context",
] }
<<<<<<< HEAD
serde = "1.0.219"
serde_json = { version = "1.0.143", features = ["raw_value"] }
thiserror = "2.0.17"
=======
serde = "1.0.228"
serde_json = { version = "1.0.145", features = ["raw_value"] }
thiserror = "2.0.16"
>>>>>>> ee0840b4
tokio = { version = "1.47.0", features = ["macros", "rt-multi-thread"] }
tracing = { version = "0.1.41", default-features = false }

[dev-dependencies]
anyhow = "1.0.100"
corepc-node = { version = "0.9.0", features = ["29_0", "download"] }
tracing-subscriber = { version = "0.3.20", features = ["env-filter"] }

[profile.release]
opt-level = "z"   # Optimized for size, use 3 for speed
lto = true        # Enable Link Time Optimization
codegen-units = 1 # Reduced to increase optimizations
panic = "abort"   # Abort on panic
strip = "symbols" # Strip symbols from binary<|MERGE_RESOLUTION|>--- conflicted
+++ resolved
@@ -34,15 +34,9 @@
 secp256k1 = { version = "0.29.0", features = [ # for optimization keep in sync with bitcoin
   "global-context",
 ] }
-<<<<<<< HEAD
-serde = "1.0.219"
-serde_json = { version = "1.0.143", features = ["raw_value"] }
-thiserror = "2.0.17"
-=======
 serde = "1.0.228"
 serde_json = { version = "1.0.145", features = ["raw_value"] }
-thiserror = "2.0.16"
->>>>>>> ee0840b4
+thiserror = "2.0.17"
 tokio = { version = "1.47.0", features = ["macros", "rt-multi-thread"] }
 tracing = { version = "0.1.41", default-features = false }
 
